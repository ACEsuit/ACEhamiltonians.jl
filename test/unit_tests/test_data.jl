using ACEhamiltonians, Test, LinearAlgebra
using JuLIP: Atoms
using StaticArrays: SVector
using ACE: CylindricalBondEnvelope

using ACEhamiltonians.MatrixManipulation:
    _blk_starts, _sblk_starts, _get_blocks!,
    _set_blocks!

<<<<<<< HEAD
using ACEhamiltonians.States:
    _guard_position, _locate_minimum_image, _locate_target_image
=======
using ACEhamiltonians.MatrixManipulation: _block_starts, _sub_block_starts, _get_blocks!, _set_blocks!
>>>>>>> cd0af5a3


@testset "Matrix Manipulation" begin
    @testset "Constructors" begin
        @testset "atomic_block_idxs" begin
            for z_s in ([1, 6, 1, 6], Atoms(;Z=[1, 6, 1, 6]))
                @test atomic_block_idxs(1, 1, z_s) == [1 1 3 3; 1 3 1 3]
                @test atomic_block_idxs(1, 6, z_s) == [1 1 3 3; 2 4 2 4]
                @test atomic_block_idxs(6, 1, z_s) == [2 2 4 4; 1 3 1 3]
                @test atomic_block_idxs(6, 6, z_s) == [2 2 4 4; 2 4 2 4]

                @test atomic_block_idxs(1, 6, z_s; order_invariant=true) == [1 1 3 3 2 2 4 4; 2 4 2 4 1 3 1 3]
                @test atomic_block_idxs(6, 1, z_s; order_invariant=true) == [2 2 4 4 1 1 3 3; 1 3 1 3 2 4 2 4]
            end
        end

        @testset "repeat_atomic_block_idxs" begin
            block_idxs_a = [
                1 2 3
                4 5 6]
            block_idxs_b = [
                1 2 3 1 2 3 1 2 3
                4 5 6 4 5 6 4 5 6
                1 1 1 2 2 2 3 3 3]
            @test repeat_atomic_block_idxs(block_idxs_a, 3) == block_idxs_b

            @test_throws AssertionError repeat_atomic_block_idxs(block_idxs_b, 3)
    
        end
    end

    @testset "Ancillary" begin

        @testset "_block_starts" begin
            basis_def = Dict(1=>[0], 6=>[0,1], 7=>[0, 0, 1, 1, 2])
            atoms = Atoms(;Z=[1, 6, 7, 6])
            starts = [1, 2, 6, 19]

            # Check general functionality
            sub_blocks = [
                [1 1; 2 4], [2 4; 1 1], [1; 3;;], [3; 1;;], [2 2 4 4; 2 4 2 4],
                [2 4; 3 3], [3 3; 2 4]]

            for sub_blocks in sub_blocks
                @test _block_starts(sub_blocks, atoms, basis_def) == starts[sub_blocks]
            end

            # Ensure that cell indices are preserved and their presence does not effect the results
            @test _block_starts([2 4; 3 3; 11 22], atoms, basis_def)[1:2, :] == _block_starts([2 4; 3 3], atoms, basis_def)
            @test _block_starts([2 4; 3 3; 11 12], atoms, basis_def)[3, :] == [11, 12]
            
        end

        @testset "_sub_block_starts" begin
            basis_def = Dict(1=>[0], 6=>[0, 1], 7=>[0, 0, 1, 1, 2])
            starts = Dict(1=>[1], 6=>[1, 2], 7=>[1, 2, 3, 6, 9])
            z_s = collect(keys(basis_def))
            for z_1=z_s, z_2=z_s
                for s_i=1:length(basis_def[z_1]), s_j=length(basis_def[z_2])
                    @test _sub_block_starts(z_1, z_2, s_i, s_j, basis_def) == [starts[z_1][s_i], starts[z_2][s_j]]
                end
            end
        end
    end

    @testset "Filters" begin
        @testset "filter_on_site_idxs" begin
            # Without cell index row
            @test filter_on_site_idxs([
                1 1 1 2 2 2 3 3 3;
                1 2 3 1 2 3 1 2 3
                ]) == [
                1 2 3;
                1 2 3
                 ]

            # With cell index row
            @test filter_on_site_idxs([
                1 1 2 2 1 1 2 2;
                1 2 1 2 1 2 1 2;
                1 1 1 1 2 2 2 2
                ]) == [
                1 2;
                1 2;
                1 1
                ]
            
        end
        
        @testset "filter_off_site_idxs" begin
            # Without cell index row
            @test filter_off_site_idxs([
                1 1 1 2 2 2 3 3 3;
                1 2 3 1 2 3 1 2 3
                ]) == [
                1 1 2 2 3 3;
                2 3 1 3 1 2
                ]

            # With cell index row
            @test filter_off_site_idxs([
                1 1 2 2 1 1 2 2;
                1 2 1 2 1 2 1 2;
                1 1 1 1 2 2 2 2
                ]) == [
                1 2 1 1 2 2;
                2 1 1 2 1 2;
                1 1 2 2 2 2
                ]
        end
        @testset "filter_upper_idxs" begin
            # Without cell index row
            @test filter_upper_idxs([
                1 1 1 2 2 2 3 3 3;
                1 2 3 1 2 3 1 2 3
                ]) == [
                1 1 1 2 2 3;
                1 2 3 2 3 3
                ]

            # With cell index row
            @test filter_upper_idxs([
                1 1 1 2 2 2 3 3 3;
                1 2 3 1 2 3 1 2 3;
                1 2 3 4 5 6 7 8 9
                ]) == [
                1 1 1 2 2 3;
                1 2 3 2 3 3
                1 2 3 5 6 9
                ]
        end

        @testset "filter_lower_idxs" begin
            # Without cell index row
            @test filter_lower_idxs([
                1 1 1 2 2 2 3 3 3;
                1 2 3 1 2 3 1 2 3
                ]) == [
                1 2 2 3 3 3;
                1 1 2 1 2 3
                ]

            # With cell index row
            @test filter_lower_idxs([
                1 1 1 2 2 2 3 3 3;
                1 2 3 1 2 3 1 2 3;
                1 2 3 4 5 6 7 8 9
                ]) == [
                1 2 2 3 3 3;
                1 1 2 1 2 3
                1 4 5 7 8 9
                ]
        end
    end
    @testset "Data Assignment" begin

        @testset "Private" begin


            mat_size = 1000
            n_cells = 10
            max_block_size = 10
            max_idx = mat_size - max_block_size - 1
            n_samples = 10
            n_blocks = 12

            # Gathering data from a matrix
            @testset "_get_blocks!" begin
                @testset "2D" begin
                    src = rand(mat_size, mat_size)
                    for _=1:n_samples
                        n, m = rand(1:max_block_size), rand(1:max_block_size)
                        starts = rand(1:max_idx, 2, n_blocks)
                        
                        ref = Array{valtype(src), 3}(undef, n, m, n_blocks)
                        for i=1:n_blocks
                            ref[:, :, i] = src[starts[1, i]:starts[1, i] + n - 1, starts[2, i]:starts[2, i] + m - 1]
                        end

                        target = Array{valtype(src), 3}(undef, n, m, n_blocks)
                        _get_blocks!(src, target, starts)

                        @test target == ref
                    end
                end

                @testset "3D" begin
                    src = rand(mat_size, mat_size, n_cells)
                    for _=1:n_samples
                        n, m = rand(1:max_block_size), rand(1:max_block_size)
                        starts = vcat(rand(1:max_idx, 2, n_blocks), rand(1:n_cells, 1, n_blocks))
                        
                        ref = Array{valtype(src), 3}(undef, n, m, n_blocks)
                        for i=1:n_blocks
                            ref[:, :, i] = src[starts[1, i]:starts[1, i] + n - 1, starts[2, i]:starts[2, i] + m - 1, starts[3, i]]
                        end

                        target = Array{valtype(src), 3}(undef, n, m, n_blocks)
                        _get_blocks!(src, target, starts)

                        @test target == ref
                    end
                end
            end

            # Placing data in the matrix
            @testset "_set_blocks!" begin

                # There is an issue here where the same block might get written to twice.
                @testset "2D" begin

                    target = rand(mat_size, mat_size)

                    for _=1:n_samples
                        n, m = rand(1:max_block_size), rand(1:max_block_size)
                        
                        # Starts must be generated so that they don't cause blocks to overlap 
                        starts = Matrix{Int}(undef, 2, n_blocks)
                        
                        for c=1:n_blocks
                            
                            i, j = rand(1:max_idx, 2)
    
                            safe_max = 0
                            while any(abs.(starts[1,1:c] .- i) .< n)
                                safe_max += 1
                                @assert safe_max < 1000 "Increase mat_size or decrease max_block_size"
                                i = rand(1:max_idx)
                            end

                            
                            safe_max = 0
                            while any(abs.(starts[2,1:c] .- j) .< m)
                                safe_max += 1
                                @assert safe_max < 1000 "Increase mat_size or decrease max_block_size"
                                j = rand(1:max_idx)
                            end

                            starts[1, c] = i
                            starts[2, c] = j 
                            
                        end
                        
                        src = rand(valtype(target), n, m, n_blocks)
                        _set_blocks!(src, target, starts)

                        ref = Array{valtype(src), 3}(undef, n, m, n_blocks)
                        for i=1:n_blocks
                            ref[:, :, i] = target[starts[1, i]:starts[1, i] + n - 1, starts[2, i]:starts[2, i] + m - 1]
                        end

                        @test src == ref
                    end
                end

                @testset "3D" begin

                    target = rand(mat_size, mat_size, n_cells)

                    for _=1:n_samples
                        n, m = rand(1:max_block_size), rand(1:max_block_size)
                        
                        # Starts must be generated so that they don't cause blocks to overlap 
                        starts = Matrix{Int}(undef, 3, n_blocks)
                        
                        for c=1:n_blocks
                            
                            i, j = rand(1:max_idx, 2)
    
                            safe_max = 0
                            while any(abs.(starts[1,1:c] .- i) .< n)
                                safe_max += 1
                                @assert safe_max < 1000 "Increase mat_size or decrease max_block_size"
                                i = rand(1:max_idx)
                            end

                            
                            safe_max = 0
                            while any(abs.(starts[2,1:c] .- j) .< m)
                                safe_max += 1
                                @assert safe_max < 1000 "Increase mat_size or decrease max_block_size"
                                j = rand(1:max_idx)
                            end

                            starts[1, c] = i
                            starts[2, c] = j
                            starts[3, c] = rand(1:n_cells)
                            
                        end
                        
                        src = rand(valtype(target), n, m, n_blocks)
                        _set_blocks!(src, target, starts)

                        ref = Array{valtype(src), 3}(undef, n, m, n_blocks)
                        for i=1:n_blocks
                            ref[:, :, i] = target[starts[1, i]:starts[1, i] + n - 1, starts[2, i]:starts[2, i] + m - 1, starts[3, i]]
                        end

                        @test src == ref
                    end
                end
            end
        end

        @testset "Public" begin
            # Again there is a fair bit of repetition going on here.

            basis_def = Dict(1=>[0], 6=>[0,1], 7=>[0, 0, 1, 1, 2])
            starts = Dict(1=>[1], 6=>[1, 2], 7=>[1, 2, 3, 6, 9])
            atom_sizes = Dict(k=>sum(2v .+ 1) for (k, v) in basis_def)

            atoms = Atoms(;Z=[1, 6, 1, 7, 7, 6])
            block_starts = [1, 2, 6, 7, 20, 33]

            species = convert(Vector{Int}, collect(keys(basis_def)))
            z_s = convert(Vector{Int}, atoms.Z)

            matrix_a = rand(36, 36)
            matrix_b = rand(36, 36, 10) 

            @testset "get_sub_blocks" begin

                @testset "2D" begin
                    for z_1=species, z_2=species
                        for s_i=1:length(basis_def[z_1]), s_j=length(basis_def[z_2])
                            rs, cs = 2basis_def[z_1][s_i] + 1, 2basis_def[z_2][s_j] + 1

                            block_idxs = atomic_block_idxs(z_1, z_2, z_s)
                            sub_blocks = get_sub_blocks(matrix_a, block_idxs, s_i, s_j, atoms, basis_def)
                            sub_blocks_ref = zeros(size(sub_blocks)...)
                            for i=1:size(block_idxs, 2)
                                r, c = block_starts[block_idxs[:, i]] + [starts[z_1][s_i],  starts[z_2][s_j]] .- 1
                                sub_blocks_ref[:, :, i] = matrix_a[r:r+rs-1, c:c+cs-1]
                            end

                            @test sub_blocks == sub_blocks_ref
                            
                        end
                    end
                end

                @testset "3D" begin
                    for z_1=species, z_2=species
                        for s_i=1:length(basis_def[z_1]), s_j=length(basis_def[z_2])
                            rs, cs = 2basis_def[z_1][s_i] + 1, 2basis_def[z_2][s_j] + 1

                            block_idxs = repeat_atomic_block_idxs(atomic_block_idxs(z_1, z_2, z_s), 10)
                            sub_blocks = get_sub_blocks(matrix_b, block_idxs, s_i, s_j, atoms, basis_def)
                            sub_blocks_ref = zeros(size(sub_blocks)...)
                            for i=1:size(block_idxs, 2)
                                r, c = block_starts[block_idxs[1:2, i]] + [starts[z_1][s_i],  starts[z_2][s_j]] .- 1
                                
                                sub_blocks_ref[:, :, i] = matrix_b[r:r+rs-1, c:c+cs-1, block_idxs[3, i]]
                            end

                            @test sub_blocks == sub_blocks_ref
                            
                        end
                    end
                end

            end

            @testset "get_blocks" begin

                @testset "2D" begin
                    for z_1=species, z_2=species
                        rs, cs = atom_sizes[z_1], atom_sizes[z_2]

                        block_idxs = atomic_block_idxs(z_1, z_2, z_s)
                        blocks = get_blocks(matrix_a, block_idxs, atoms, basis_def)
                        blocks_ref = zeros(size(blocks)...)
                        for i=1:size(block_idxs, 2)
                            r, c = block_starts[block_idxs[:, i]]
                            
                            blocks_ref[:, :, i] = matrix_a[r:r+rs-1, c:c+cs-1]
                        end

                        @test blocks == blocks_ref
                    end
                end

                @testset "3D" begin
                    for z_1=species, z_2=species
                        rs, cs = atom_sizes[z_1], atom_sizes[z_2]

                        block_idxs = repeat_atomic_block_idxs(atomic_block_idxs(z_1, z_2, z_s), 10)
                        blocks = get_blocks(matrix_b, block_idxs, atoms, basis_def)
                        blocks_ref = zeros(size(blocks)...)
                        for i=1:size(block_idxs, 2)
                            r, c = block_starts[block_idxs[1:2, i]]
                            
                            blocks_ref[:, :, i] = matrix_b[r:r+rs-1, c:c+cs-1, block_idxs[3, i]]
                        end

                        @test blocks == blocks_ref
                    end
                end
                
            end

            @testset "set_sub_blocks!" begin

                @testset "2D" begin
                    for z_1=species, z_2=species
                        for s_i=1:length(basis_def[z_1]), s_j=length(basis_def[z_2])
                            rs, cs = 2basis_def[z_1][s_i] + 1, 2basis_def[z_2][s_j] + 1

                            block_idxs = atomic_block_idxs(z_1, z_2, z_s)
                            sub_blocks = rand(rs, cs, size(block_idxs, 2))
                            set_sub_blocks!(matrix_a, sub_blocks, block_idxs, s_i, s_j, atoms, basis_def)

                            sub_blocks_ref = zeros(size(sub_blocks)...)
                            for i=1:size(block_idxs, 2)
                                r, c = block_starts[block_idxs[:, i]] + [starts[z_1][s_i],  starts[z_2][s_j]] .- 1
                                sub_blocks_ref[:, :, i] = matrix_a[r:r+rs-1, c:c+cs-1]
                            end

                            @test sub_blocks == sub_blocks_ref
                            
                        end
                    end
                end

                @testset "3D" begin
                    for z_1=species, z_2=species
                        for s_i=1:length(basis_def[z_1]), s_j=length(basis_def[z_2])
                            rs, cs = 2basis_def[z_1][s_i] + 1, 2basis_def[z_2][s_j] + 1

                            block_idxs = repeat_atomic_block_idxs(atomic_block_idxs(z_1, z_2, z_s), 10)
                            sub_blocks = rand(rs, cs, size(block_idxs, 2))
                            set_sub_blocks!(matrix_b, sub_blocks, block_idxs, s_i, s_j, atoms, basis_def)

                            sub_blocks_ref = zeros(size(sub_blocks)...)
                            for i=1:size(block_idxs, 2)
                                r, c = block_starts[block_idxs[1:2, i]] + [starts[z_1][s_i],  starts[z_2][s_j]] .- 1
                                sub_blocks_ref[:, :, i] = matrix_b[r:r+rs-1, c:c+cs-1, block_idxs[3, i]]
                            end

                            @test sub_blocks == sub_blocks_ref
                            
                        end
                    end
                end                
            end

            @testset "set_blocks!" begin

                @testset "2D" begin
                    for z_1=species, z_2=species
                        rs, cs = atom_sizes[z_1], atom_sizes[z_2]

                        block_idxs = atomic_block_idxs(z_1, z_2, z_s)
                        blocks = rand(rs, cs, size(block_idxs, 2))
                        set_blocks!(matrix_a, blocks, block_idxs, atoms, basis_def)

                        blocks_ref = zeros(size(blocks)...)
                        for i=1:size(block_idxs, 2)
                            r, c = block_starts[block_idxs[1:2, i]]
                            blocks_ref[:, :, i] = matrix_a[r:r+rs-1, c:c+cs-1]
                        end

                        @test blocks == blocks_ref

                    end
                end

                @testset "3D" begin
                    for z_1=species, z_2=species
                        rs, cs = atom_sizes[z_1], atom_sizes[z_2]

                        block_idxs = repeat_atomic_block_idxs(atomic_block_idxs(z_1, z_2, z_s), 10)
                        blocks = rand(rs, cs, size(block_idxs, 2))
                        set_blocks!(matrix_b, blocks, block_idxs, atoms, basis_def)

                        blocks_ref = zeros(size(blocks)...)
                        for i=1:size(block_idxs, 2)
                            r, c = block_starts[block_idxs[1:2, i]]
                            blocks_ref[:, :, i] = matrix_b[r:r+rs-1, c:c+cs-1, block_idxs[3, i]]
                        end

                        @test blocks == blocks_ref
                        
                    
                    end
                end

            end
        end

    end
    
end

function _error_free(expr::Expr)
    try
        eval(expr)
        return true
    catch
        return false
    end
end

@testset "States" begin
    t = SVector{3, Float64}

    # Just ensure that state entities can be instantiated manually without error
    @testset "Sanity Check" begin
        pos = t([0., 0., 0.])
        @test _error_free(:(AtomState($pos)))
        @test _error_free(:(BondState($pos, $pos, false)))
    end

    @testset "General Functionality" begin
        @testset "AtomStates" begin
            @test zero(AtomState{t}) == zero(AtomState{t}(rand(3))) == AtomState{t}(zero(t))

            @test AtomState(t([1, 1, 1])) == AtomState(t([1, 1, 1]))
            @test AtomState(t([1, 1, 1])) != AtomState(t([1, 1, 1.00000001]))

            @test AtomState(t([1, 1, 1])) ≈ AtomState(t([1, 1, 1.00000001]))

            @test AtomState(t([1, 1, 1])) == reflect(AtomState(t([1, 1, 1])))

            @test ison(AtomState(t([1, 1, 1])))

        end

        @testset "BondStates" begin
            a = BondState(ones(t), ones(t), false)
            b = BondState(t([1, 1, 1.00000001]), ones(t), false)
            c = BondState(ones(t), ones(t), true)
        
            @test zero(typeof(a)) == zero(a) == BondState{t, Bool}(zero(t), zero(t), false)
            
            @test a == BondState(ones(t), ones(t), false)
            @test a != b
            @test a != c

            @test a ≈ b
            @test !(a ≈ c)

            @test reflect(a) == BondState(ones(t), -ones(t), false)
            @test reflect(c) == BondState(-ones(t), -ones(t), true)

            @test !ison(a)
        end
    end

    @testset "Factory Helper Functions" begin
        # Note that no tests are run on the `_neighbours` method as is just calls functions
        # form JuLIP and NeighbourLists.

        @testset "_guard_position" begin
            rr0 = t([1., 1., 1.])
            @test _guard_position(ones(t), rr0, 1, 2) == ones(t)
            @test abs(norm(_guard_position(zero(t), rr0, 1, 2; cutoff=0.05)) - 0.05) < 1E-5
            @test abs(norm(_guard_position(t([0.001, 0.001, 0.001]), rr0, 1, 2; cutoff=0.05)) - 0.05) < 1E-5
        end

        @testset "_locate_minimum_image" begin
            idxs = [1, 2, 1, 2, 1, 2]
            vecs = [ones(3), ones(3), ones(3), ones(3) * 0.5, ones(3) * 0.4, ones(3)]
            @test _locate_minimum_image(2, idxs, vecs) == 4
            @test _locate_minimum_image(1, idxs, vecs) == 5
        end

        @testset "_locate_target_image" begin
            # _locate_target_image(j, idxs, images, image)
            idxs = [1, 2, 1, 2, 1, 2]
            images = [[0,0,0],[0,0,1],[0,0,2],[0,0,3],[0,0,4],[0,0,5]]

            @test _locate_target_image(1, idxs, images, [0,0,0]) == 1
            @test _locate_target_image(1, idxs, images, [0,0,2]) == 3
            @test _locate_target_image(2, idxs, images, [0,0,3]) == 4
            @test _locate_target_image(1, idxs, images, [0,0,100]) == 0

        end

    end

    # The following test-set is not fully comprehensive, however it should, together with
    # the previous tests, ensure that most serious errors are caught.
    @testset "get_state" begin
        cell = [10. 0 0; 0 10 0; 0 0 10]
        a = [1., 1, 1]
        b = normalize([1, 1, 1]) .+ 1
        @testset "atom states" begin
            atoms = Atoms(;Z=[1, 1], X=[a, b], cell=cell, pbc=true)
            @test length(get_state(1, atoms; r=10.)) == 4
            @test length(get_state(1, atoms; r=5.)) == 1
            @test length(get_state(1, atoms; r=.5)) == 0
            @test norm(get_state(1, atoms; r=5.)[1].rr) == 1.0
        end

        @testset "bond states" begin
            env = CylindricalBondEnvelope(10.0, 5.0, 5.0, floppy=false, λ=0.0)
            midpoint = 0.5(b - a) + a
            c = midpoint + normalize(rand(3)) * 0.3
            atoms = Atoms(;Z=[1, 1, 1], X=[a, b, c], cell=cell, pbc=true)
            bond_state, env_state = get_state(1, 2, atoms, env)

            # Ensure the rr0 and bond.rr values are correct
            @test bond_state.rr0 == env_state.rr0 == 2bond_state.rr

            # Check that environmental positions are relative to the bond's midpoint
            @test env_state.rr == c-midpoint

            # Ensure that the code can can locate a target cell when requested. 
            @test get_state(1, 2, atoms, env, [0, 0, 0]) == get_state(1, 2, atoms, env)
            
            # and can manually build it if it is not present in the neighbour list.
            @test length(get_state(1, 2, atoms, env, [0, 0, -100])) == 1
        
        end
    end
    
end<|MERGE_RESOLUTION|>--- conflicted
+++ resolved
@@ -1,18 +1,10 @@
-using ACEhamiltonians, Test, LinearAlgebra
+using ACEhamiltonians, Test
 using JuLIP: Atoms
-using StaticArrays: SVector
-using ACE: CylindricalBondEnvelope
+
 
 using ACEhamiltonians.MatrixManipulation:
-    _blk_starts, _sblk_starts, _get_blocks!,
+    _block_starts, _sub_block_starts, _get_blocks!,
     _set_blocks!
-
-<<<<<<< HEAD
-using ACEhamiltonians.States:
-    _guard_position, _locate_minimum_image, _locate_target_image
-=======
-using ACEhamiltonians.MatrixManipulation: _block_starts, _sub_block_starts, _get_blocks!, _set_blocks!
->>>>>>> cd0af5a3
 
 
 @testset "Matrix Manipulation" begin
@@ -505,129 +497,4 @@
 
     end
     
-end
-
-function _error_free(expr::Expr)
-    try
-        eval(expr)
-        return true
-    catch
-        return false
-    end
-end
-
-@testset "States" begin
-    t = SVector{3, Float64}
-
-    # Just ensure that state entities can be instantiated manually without error
-    @testset "Sanity Check" begin
-        pos = t([0., 0., 0.])
-        @test _error_free(:(AtomState($pos)))
-        @test _error_free(:(BondState($pos, $pos, false)))
-    end
-
-    @testset "General Functionality" begin
-        @testset "AtomStates" begin
-            @test zero(AtomState{t}) == zero(AtomState{t}(rand(3))) == AtomState{t}(zero(t))
-
-            @test AtomState(t([1, 1, 1])) == AtomState(t([1, 1, 1]))
-            @test AtomState(t([1, 1, 1])) != AtomState(t([1, 1, 1.00000001]))
-
-            @test AtomState(t([1, 1, 1])) ≈ AtomState(t([1, 1, 1.00000001]))
-
-            @test AtomState(t([1, 1, 1])) == reflect(AtomState(t([1, 1, 1])))
-
-            @test ison(AtomState(t([1, 1, 1])))
-
-        end
-
-        @testset "BondStates" begin
-            a = BondState(ones(t), ones(t), false)
-            b = BondState(t([1, 1, 1.00000001]), ones(t), false)
-            c = BondState(ones(t), ones(t), true)
-        
-            @test zero(typeof(a)) == zero(a) == BondState{t, Bool}(zero(t), zero(t), false)
-            
-            @test a == BondState(ones(t), ones(t), false)
-            @test a != b
-            @test a != c
-
-            @test a ≈ b
-            @test !(a ≈ c)
-
-            @test reflect(a) == BondState(ones(t), -ones(t), false)
-            @test reflect(c) == BondState(-ones(t), -ones(t), true)
-
-            @test !ison(a)
-        end
-    end
-
-    @testset "Factory Helper Functions" begin
-        # Note that no tests are run on the `_neighbours` method as is just calls functions
-        # form JuLIP and NeighbourLists.
-
-        @testset "_guard_position" begin
-            rr0 = t([1., 1., 1.])
-            @test _guard_position(ones(t), rr0, 1, 2) == ones(t)
-            @test abs(norm(_guard_position(zero(t), rr0, 1, 2; cutoff=0.05)) - 0.05) < 1E-5
-            @test abs(norm(_guard_position(t([0.001, 0.001, 0.001]), rr0, 1, 2; cutoff=0.05)) - 0.05) < 1E-5
-        end
-
-        @testset "_locate_minimum_image" begin
-            idxs = [1, 2, 1, 2, 1, 2]
-            vecs = [ones(3), ones(3), ones(3), ones(3) * 0.5, ones(3) * 0.4, ones(3)]
-            @test _locate_minimum_image(2, idxs, vecs) == 4
-            @test _locate_minimum_image(1, idxs, vecs) == 5
-        end
-
-        @testset "_locate_target_image" begin
-            # _locate_target_image(j, idxs, images, image)
-            idxs = [1, 2, 1, 2, 1, 2]
-            images = [[0,0,0],[0,0,1],[0,0,2],[0,0,3],[0,0,4],[0,0,5]]
-
-            @test _locate_target_image(1, idxs, images, [0,0,0]) == 1
-            @test _locate_target_image(1, idxs, images, [0,0,2]) == 3
-            @test _locate_target_image(2, idxs, images, [0,0,3]) == 4
-            @test _locate_target_image(1, idxs, images, [0,0,100]) == 0
-
-        end
-
-    end
-
-    # The following test-set is not fully comprehensive, however it should, together with
-    # the previous tests, ensure that most serious errors are caught.
-    @testset "get_state" begin
-        cell = [10. 0 0; 0 10 0; 0 0 10]
-        a = [1., 1, 1]
-        b = normalize([1, 1, 1]) .+ 1
-        @testset "atom states" begin
-            atoms = Atoms(;Z=[1, 1], X=[a, b], cell=cell, pbc=true)
-            @test length(get_state(1, atoms; r=10.)) == 4
-            @test length(get_state(1, atoms; r=5.)) == 1
-            @test length(get_state(1, atoms; r=.5)) == 0
-            @test norm(get_state(1, atoms; r=5.)[1].rr) == 1.0
-        end
-
-        @testset "bond states" begin
-            env = CylindricalBondEnvelope(10.0, 5.0, 5.0, floppy=false, λ=0.0)
-            midpoint = 0.5(b - a) + a
-            c = midpoint + normalize(rand(3)) * 0.3
-            atoms = Atoms(;Z=[1, 1, 1], X=[a, b, c], cell=cell, pbc=true)
-            bond_state, env_state = get_state(1, 2, atoms, env)
-
-            # Ensure the rr0 and bond.rr values are correct
-            @test bond_state.rr0 == env_state.rr0 == 2bond_state.rr
-
-            # Check that environmental positions are relative to the bond's midpoint
-            @test env_state.rr == c-midpoint
-
-            # Ensure that the code can can locate a target cell when requested. 
-            @test get_state(1, 2, atoms, env, [0, 0, 0]) == get_state(1, 2, atoms, env)
-            
-            # and can manually build it if it is not present in the neighbour list.
-            @test length(get_state(1, 2, atoms, env, [0, 0, -100])) == 1
-        
-        end
-    end
-    
 end
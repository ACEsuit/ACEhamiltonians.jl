module DataSets
using ACEhamiltonians
using Random: shuffle
using LinearAlgebra: norm
using JuLIP: Atoms
using ACEhamiltonians.MatrixManipulation: BlkIdx, _distance_mask
using ACEhamiltonians.States: reflect, _get_states, _neighbours, _locate_minimum_image, _locate_target_image

import ACEhamiltonians.Parameters: ison

# ╔══════════╗
# ║ DataSets ║
# ╚══════════╝

# `AbstractFittingDataSet` based structures contain all data necessary to perform a fit. 
abstract type AbstractFittingDataSet end

export DataSet, filter_sparse, filter_bond_distance, get_dataset, AbstractFittingDataSet, random_split, random_sample

"""
    DataSet(values, blk_idxs, states)

A structure for storing collections of sub-blocks & states representing the environments
from which they came. These are intended to be used during the model fitting process.
While the block index matrix is not strictly necessary to the fitting process it is useful
enough to merit inclusion.

# Fields
- `values::AbstractArray`: an i×j×n matrix containing extracted the sub-block values;
  where i & j are the number of orbitals associate with the two shells, and n the number
  of sub-blocks. 
- `blk_idxs::BlkIdx`: a block index matrix specifying from which block each sub-block in
  `values` was taken from. This acts mostly as meta-data.
- `states`: states representing the atomic-block from which each sub-block was taken.

# Notes
Some useful properties of `DataSet` instances have been highlighted below:
- Addition can be used to combine one or more datasets.
- Indexing can be used to take a sub-set of a dataset.
- `size` acts upon `DataSet.values`.
- `length` returns `size(DataSet.values, 3)`, i.e. the number of sub-blocks.
- The adjoint of a `DataSet` will return a copy where:
    - `values` is the hermitian conjugate of its parent.
    - atomic indices `blk_idxs` have been exchanged, i.e. rows 1 & 2 are swapped.
    - `states` are reflected (where appropriate) .

"""
struct DataSet{V<:AbstractArray{<:Any, 3}, B<:BlkIdx, S<:AbstractVector} <: AbstractFittingDataSet
    values::V
    blk_idxs::B
    states::S
end

# ╭──────────┬───────────────────────╮
# │ DataSets │ General Functionality │
# ╰──────────┴───────────────────────╯

function Base.show(io::IO, data_set::T) where T<:AbstractFittingDataSet
    F = valtype(data_set.values)
    mat_shape = join(size(data_set), '×')
    print(io, "$(nameof(T)){$F}($mat_shape)")
end

function Base.:(==)(x::T, y::T) where T<:DataSet
    return x.blk_idxs == y.blk_idxs && x.values == y.values && x.states == y.states
end

# Two or more AbstractFittingDataSet entities can be added together via the `+` operator
Base.:(+)(x::T, y::T) where T<:AbstractFittingDataSet = T(
    (cat(getfield(x, fn), getfield(y, fn), dims=ndims(getfield(x, fn)))
    for fn in fieldnames(T))...)

# Allow AbstractFittingDataSet objects to be indexed so that a subset may be selected. This is
# mostly used when filtering data.
function Base.getindex(data_set::T, idx::UnitRange) where T<:AbstractFittingDataSet
    return T((_getindex_helper(data_set, fn, idx) for fn in fieldnames(T))...)
end

function Base.getindex(data_set::T, idx::Vararg{<:Integer}) where T<:AbstractFittingDataSet
    return data_set[collect(idx)]
end

function Base.getindex(data_set::T, idx) where T<:AbstractFittingDataSet
    return T((_getindex_helper(data_set, fn, idx) for fn in fieldnames(T))...)
end

function _getindex_helper(data_set, fn, idx)
    # This abstraction helps to speed up calls to Base.getindex.
    return let data = getfield(data_set, fn)
        collect(selectdim(data, ndims(data), idx))
    end
end

Base.lastindex(data_set::AbstractFittingDataSet) = length(data_set)
Base.length(data_set::AbstractFittingDataSet) = size(data_set, 3)
Base.size(data_set::AbstractFittingDataSet, dim::Integer) = size(data_set.values, dim)
Base.size(data_set::AbstractFittingDataSet) = size(data_set.values)

"""
Return a copy of the provided `DataSet` in which i) the sub-blocks (i.e. the `values`
field) have set to their adjoint, ii) the atomic indices in the `blk_idxs` field have
been exchanged, and iii) all `BondStates` in the `states` field have been reflected.
"""
function Base.adjoint(data_set::T) where T<:DataSet
    swapped_blk_idxs = copy(data_set.blk_idxs); _swaprows!(swapped_blk_idxs, 1, 2)
    return T(
        # Transpose and take the complex conjugate of the sub-blocks
        conj(permutedims(data_set.values, (2, 1, 3))),
        # Swap the atomic indices in `blk_idxs` i.e. atom block 1-2 is now block 2-1
        swapped_blk_idxs,
        # Reflect bond states across the mid-point of the bond.
        [reflect.(i) for i in data_set.states])
end

function _swaprows!(matrix::AbstractMatrix, i::Integer, j::Integer)
    @inbounds for k = 1:size(matrix, 2)
        matrix[i, k], matrix[j, k] = matrix[j, k], matrix[i, k]
    end
end


"""
    ison(dataset)    

Return a boolean indicating whether the `DataSet` entity contains on-site data.
"""
ison(x::T) where T<:DataSet = ison(x.states[1][1])



# ╭──────────┬─────────╮
# │ DataSets │ Filters │
# ╰──────────┴─────────╯


"""
    filter_sparse(dataset[, threshold=1E-8])

Filter out data-points with fully sparse sub-blocks. Only data-points with sub-blocks
containing at least one element whose absolute value is greater than the specified
threshold will be retained.

# Arguments
- `dataset::AbstractFittingDataSet`: the dataset that is to be filtered.
- `threshold::AbstractFloat`: value below which an element will be considered to be
  sparse. This will defaudfgflt to 1E-8 if omitted.

# Returns
- `filtered_dataset`: a copy of the, now filtered, dataset.

"""
function filter_sparse(dataset::AbstractFittingDataSet, threshold::AbstractFloat=1E-8)
    return dataset[vec(any(abs.(dataset.values) .>= threshold, dims=(1,2)))]
end


"""
filter_bond_distance(dataset, distance)

Filter out data-points whose bond-vectors exceed the supplied cutoff distance. This allows
for states that will not be used to be removed during the data selection process rather
than during evaluation. Note that this is only applicable to off-site datasets. 

# Arguments
- `dataset::AbstractFittingDataSet`: tje dataset that is to be filtered.
- `distance::AbstractFloat`: data-points with bond distances exceeding this value will be
  filtered out.  

# Returns
- `filtered_dataset`: a copy of the, now filtered, dataset.

"""
function filter_bond_distance(dataset::AbstractFittingDataSet, distance::AbstractFloat)
    if length(dataset) != 0  # Don't try and check the state unless one exists. 
        # Throw an error if the user tries to apply the a bond filter to an on-site dataset
        # where there is no bond to be filtered.
        @assert !ison(dataset) "Only applicable to off-site datasets" 
    end
    return dataset[[norm(i[1].rr0) <= distance for i in dataset.states]]
end

"""
    random_sample(dataset, n[; with_replacement])

Select a random subset of size `n` from the supplied `dataset`.

# Arguments
- `dataset::AbstractFittingDataSet`: dataset to be sampled.
- `n::Integer`: number of sample points
- `with_replacement::Bool`: if true (default) then duplicate samples will not be drawn.

# Returns
- `sample_dataset::AbstractFittingDataSet`: a randomly selected subset of `dataset`
  of size `n`.
"""
function random_sample(dataset::AbstractFittingDataSet, n::Integer; with_replacement=true)
    if with_replacement
        @assert n ≤ length(dataset) "Sample size cannot exceed dataset size"
        return dataset[shuffle(1:length(dataset))[1:n]]
    else
        return dataset[rand(1:length(dataset), n)]
    end
end

"""
   random_split(dataset, x) 

Split the `dataset` into a pair of randomly selected subsets.

# Arguments
- `dataset::AbstractFittingDataSet`: dataset to be partitioned.
- `x::AbstractFloat`: partition ratio; the fraction of samples to be
  placed into the first subset. 

"""
function random_split(dataset::DataSet, x::AbstractFloat)
    split_index = Int(round(length(dataset)x))
    idxs = shuffle(1:length(dataset))
    return dataset[idxs[1:split_index]], dataset[idxs[split_index + 1:end]]
    
end



"""
    random_distance_sample(dataset, n[; with_replacement=true, rng=rand])

Select a random subset of size `n` from the supplied `dataset` via distances.

This functions in a similar manner to `random_sample` but selects points based on their
bond length. This is intended to ensure a more even sample.

# Arguments
- `dataset::AbstractFittingDataSet`: dataset to be sampled.
- `n::Integer`: number of sample points
- `with_replacement::Bool`: if true (default) then duplicate samples will not be drawn.
- `rng::Function`: function to generate random numbers.

"""
function random_distance_sample(dataset, n; with_replacement=true, rng=rand)
    
    @assert length(dataset) ≥ n
    # Construct an array storing the bond lengths of each state, sort it and generate
    # the sort permutation array to allow elements in r̄ to be mapped back to their
    # corresponding state in the dataset.
    r̄ = [norm(i[1].rr0) for i in dataset.states]
    r̄_perm = sortperm(r̄)
    r̄[:] = r̄[r̄_perm]
    m = length(dataset)

    # Work out the maximum & minimum bond distance as well as the range
    r_min = minimum(r̄)
    r_max = maximum(r̄)
    r_range = r_max - r_min
    
    # Preallocate transient index storage array
    selected_idxs = zeros(Int, n)

    for i=1:n
        # Select a random distance r ∈ [min(r̄), max(r̄)]
        r = rng() * r_range + r_min

        # Identify the first element of r̄ ≥ r and the last element ≤ r 
        idxs = searchsorted(r̄, r)
        idx_i, idx_j = minmax(first(idxs), last(idxs))

        # Expand the window by one each side, but don't exceed the array's bounds
        idx_i = max(idx_i-1, 1)
        idx_j = min(idx_j+1, m)

        # Identify which element is closest to r and add the associated index
        # to the selected index array.
        idx = last(findmin(j->abs(r-j), r̄[idx_i:idx_j])) + idx_i - 1

        # If this state has already been selected then replace it with the next
        # closest one.
 
        if with_replacement && r̄_perm[idx] ∈ selected_idxs

            # Identify the indices corresponding to the first states with longer and shorter
            # bond lengths than the current, duplicate, state.
            lb = max(idx-1, 1)
            ub = min(idx+1, m)
            
            while lb >= 1 && r̄_perm[lb] ∈ selected_idxs
                lb -= 1
            end
  
            while ub <= m && r̄_perm[ub] ∈ selected_idxs
                ub += 1
            end
            
            # Select the closets valid state
            new_idx = 0
            dx = Inf

            if lb != 0 && lb != idx
                new_idx = lb
                dx = abs(r̄[lb] - r)
            end

            if ub != m+1 && (abs(r̄[ub] - r) < dx) && ub != idx
                new_idx = ub
            end

            idx = new_idx
 
        end


        selected_idxs[i] = r̄_perm[idx]
    end

    return dataset[selected_idxs]

end

# ╭──────────┬───────────╮
# │ DataSets │ Factories │
# ╰──────────┴───────────╯
# This section will hold the factory methods responsible for automating the construction
# of `DataSet` entities. The `get_dataset` methods will be implemented once the `AHBasis`
# structures have been implemented.


# This is just a reimplementation of `filter_idxs_by_bond_distance` that allows for `blocks`
# to get filtered as well
function _filter_bond_idxs(blocks, block_idxs::BlkIdx, distance::AbstractFloat, atoms::Atoms, images)
    let mask = _distance_mask(block_idxs::BlkIdx, distance::AbstractFloat, atoms::Atoms, images) 
        return blocks[:, :, mask], block_idxs[:, mask]
    end
end



"""
# Todo
 - This could be made more performant.
"""
function _filter_sparse(values, block_idxs, tolerance)
    mask = vec(any(abs.(values) .>= tolerance, dims=(1,2)))
    return values[:, :, mask], block_idxs[:, mask]
end


"""
get_dataset(matrix, atoms, basis, basis_def[, images; tolerance, filter_bonds, focus])

Construct and return a `DataSet` entity containing the minimal data required to fit a
`AHBasis` entity.

# Arguments
- `matrix`: matrix from which sub-blocks are to be gathered.
- `atoms`: atoms object representing the system to which the matrix pertains.
- `basis`: `AHBasis` entity for the desired sub-block; the `id` field is used to identify
  which sub-blocks should be gathered and how they should be gathered.
- `basis_def`: a basis definition specifying what orbitals are present on each species.
- `images`: cell translation vectors associated with the matrix, this is only required
  when the `matrix` is in the three-dimensional real-space form.

# Keyword Arguments
- `tolerance`: specifying a float value will enact sparse culling in which only sub-blocks
  with at least one element greater than the permitted tolerance will be included. This
  is used to remove all zero, or near zero, sub-blocks. This is disabled by default.
- `filter_bonds`: if set to `true` then only interactions within the permitted cutoff
  distance will be returned. This is only valid off-site interactions and is disabled
  by default. The cut-off distance is extracted from the bond envelope contained within
  the `basis` object.
- `focus`: the `focus` argument allows the `get_dataset` call to return only a sub-set
  of possible data-points. If a vector of atomic indices is provided then only on/off-
  site sub-blocks for/between those atoms will be returned; i.e. [1, 2] would return
  on-sites 1-on, 2-on and off-sites 1-1-off, 1-2-off, 2-1-off, & 2-2-off. If a matrix
  is provided, like so [1 2; 3 4] then only the associated off-site sub-blocks will be
  returned, i.e. 1-2-off and 3-4-off. Note that the matrix form is only valid when
  retrieving off-site sub-blocks.

# Todo:
 - Warn that only the upper triangle is returned and discuss how this effects "focus".
 
"""
function get_dataset(
    matrix::AbstractArray, atoms::Atoms, basis::AHBasis, basis_def,
    images::Union{Matrix, Nothing}=nothing;
    tolerance::Union{Nothing, <:AbstractFloat}=nothing, filter_bonds::Bool=false,
<<<<<<< HEAD
    focus::Union{Vector{<:Integer}, Matrix{<:Integer}, Nothing}=nothing)
=======
    focus::Union{Vector{<:Integer}, Nothing}=nothing)
>>>>>>> 5071ac33

    if ndims(matrix) == 3 && isnothing(images)
        throw("`images` must be provided when provided with a real space `matrix`.")
    end

    # Locate and gather the sub-blocks correspond the interaction associated with `basis`  
    blocks, block_idxs = locate_and_get_sub_blocks(matrix, basis.id..., atoms, basis_def; focus=focus)

    if !isnothing(focus)
        mask = ∈(focus).(block_idxs[1, :]) .& ∈(focus).(block_idxs[2, :])
        block_idxs = block_idxs[:, mask]
        blocks = blocks[:, :, mask]
    end

    # If gathering off-site data and `filter_bonds` is `true` then remove data-points
    # associated with interactions between atom pairs whose bond-distance exceeds the
    # cutoff as specified by the bond envelope. This prevents having to construct states
    # (which is an expensive process) for interactions which will just be deleted later
    # on. Enabling this can save a non-trivial amount of time and memory. 
    if !ison(basis) && filter_bonds
        blocks, block_idxs = _filter_bond_idxs(
            blocks, block_idxs, envelope(basis).r0cut, atoms, images) 
    end

    if !isnothing(tolerance) # Filter out sparse sub-blocks; but only if instructed to 
        blocks, block_idxs = _filter_sparse(blocks, block_idxs, tolerance)
    end

    # Construct states for each of the sub-blocks.
    if ison(basis)
        # For on-site states the cutoff radius is provided; this results in redundant
        # information being culled here rather than later on; thus saving on memory.
        states = _get_states(block_idxs, atoms; r=radial(basis).R.ru)
    else
        # For off-site states the basis' bond envelope must be provided.
        states = _get_states(block_idxs, atoms, envelope(basis), images)
    end

    # Construct and return the requested DataSet object
    dataset = DataSet(blocks, block_idxs, states)

    return dataset
end



"""
Construct a collection of `DataSet` instances storing the information required to fit
their associated `AHBasis` entities. This convenience function will call the original
`get_dataset` method for each and every basis in the supplied model and return a
dictionary storing once dataset for each basis in the model.

"""
function get_dataset(
    matrix::AbstractArray, atoms::Atoms, model::Model,
    images::Union{Matrix, Nothing}=nothing; kwargs...)

    basis_def = model.basis_definition
    on_site_data = Dict(
        basis.id => get_dataset(matrix, atoms, basis, basis_def, images; kwargs...)
        for basis in values(model.on_site_bases))

    off_site_data = Dict(
        basis.id => get_dataset(matrix, atoms, basis, basis_def, images; kwargs...)
        for basis in values(model.off_site_bases))

    return on_site_data, off_site_data
end


 
end

# Notes
# - The matrix and array versions of `get_dataset` could easily be combined.
# - The `get_dataset` method is likely to suffer from type instability issues as it is
#   unlikely that Julia will know ahead of time whether the `DataSet` structure returned
#   will contain on or off-states states; each having different associated structures.
#   Thus type ambiguities in the `AHBasis` structures should be alleviated.

<|MERGE_RESOLUTION|>--- conflicted
+++ resolved
@@ -382,11 +382,7 @@
     matrix::AbstractArray, atoms::Atoms, basis::AHBasis, basis_def,
     images::Union{Matrix, Nothing}=nothing;
     tolerance::Union{Nothing, <:AbstractFloat}=nothing, filter_bonds::Bool=false,
-<<<<<<< HEAD
     focus::Union{Vector{<:Integer}, Matrix{<:Integer}, Nothing}=nothing)
-=======
-    focus::Union{Vector{<:Integer}, Nothing}=nothing)
->>>>>>> 5071ac33
 
     if ndims(matrix) == 3 && isnothing(images)
         throw("`images` must be provided when provided with a real space `matrix`.")

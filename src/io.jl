--- conflicted
+++ resolved
@@ -378,25 +378,7 @@
                         pbc = [true, true, true])
         return atoms
     end
-<<<<<<< HEAD
-=======
-end
-
-
-# Save methods are unlikely to be useful at this point in time.
-# """
-
-# Serialise a `JuLIP.Atoms` object into an HDF5 `Group`.
-
-# # Arguments
-# - `target::Group`: top level HDF5 `Group` of the target system. This is the location
-#   into which a new "Structure" group will be placed containing all the relevant data.
-
-
-# """
-# function save_atoms(target::Group, atoms::Atoms)
-# end
->>>>>>> 5071ac33
+
 end
 
 end
--- conflicted
+++ resolved
@@ -1,9 +1,6 @@
 module MatrixManipulation
-<<<<<<< HEAD
-using LinearAlgebra: norm
-=======
+
 using LinearAlgebra: norm, pinv
->>>>>>> 9c1d61f1
 using ACEhamiltonians
 using JuLIP: Atoms
 
@@ -713,19 +710,11 @@
     images::Union{Nothing, AbstractMatrix{<:Integer}}=nothing)
 
     if isnothing(images)
-<<<<<<< HEAD
-        l⃗ = ([1.0 1.0 1.0] * atoms.cell)'
-        mask = Vector{Bool}(undef, size(block_idxs, 2))
-        for i=1:size(block_idxs, 2)
-            mask[i] = norm(_fold.(atoms.X[block_idxs[2, i]] - atoms.X[block_idxs[1, i]], l⃗)) <= distance 
-=======
         l = atoms.cell'
         l_inv = pinv(l)
-        # l⃗ = ([1.0 1.0 1.0] * atoms.cell)'
         mask = Vector{Bool}(undef, size(block_idxs, 2))
         for i=1:size(block_idxs, 2)
             mask[i] = norm(_wrap(atoms.X[block_idxs[2, i]] - atoms.X[block_idxs[1, i]], l, l_inv)) <= distance
->>>>>>> 9c1d61f1
         end
     else
         shift_vectors = collect(eachrow(images' * atoms.cell))
@@ -735,14 +724,10 @@
 end
 
 # Internal method used exclusively by _distance_mask. 
-<<<<<<< HEAD
-_fold(x, a) = min(abs(x), a - abs(x))
-
-=======
 function _wrap(x_vec, l, l_inv)
     x_vec_frac = l_inv * x_vec
     return l * (x_vec_frac .- round.(x_vec_frac))
 end
->>>>>>> 9c1d61f1
+
 
 end
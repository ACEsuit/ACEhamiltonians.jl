module Bases

using ACEhamiltonians, ACE, ACEbase, SparseArrays, LinearAlgebra

using ACEhamiltonians.Parameters: OnSiteParaSet, OffSiteParaSet
using ACE: SymmetricBasis, SphericalMatrix, Utils.RnYlm_1pbasis, SimpleSparseBasis,
<<<<<<< HEAD
           CylindricalBondEnvelope, Categorical1pBasis, cutoff_radialbasis, cutoff_env,
           get_spec, coco_dot
=======
           CylindricalBondEnvelope, Categorical1pBasis, cutoff_radialbasis, cutoff_env
using ACEbase
import ACEbase: read_dict, write_dict
>>>>>>> 5071ac33
using ACEbase.ObjectPools: VectorPool
using ACEhamiltonians: BOND_ORIGIN_AT_MIDPOINT, SYMMETRY_FIX_ENABLED


import ACEbase: read_dict, write_dict
import LinearAlgebra.adjoint, LinearAlgebra.transpose, Base./
import Base
import ACE: SphericalMatrix


export AHBasis, radial, angular, categorical, envelope, on_site_ace_basis, off_site_ace_basis, filter_offsite_be, is_fitted, Basis, AnisoBasis
"""
TODO:
    - A warning should perhaps be given if no filter function is given when one is
      expected; such as off-site functions. If no-filter function is desired than
      a dummy filter should be required.
    - Improve typing for the Model structure.
    - Replace e_cutₒᵤₜ, e_cutᵢₙ, etc. with more "typeable" names.
"""
###################
# Basis Structure #
###################
# Todo:
#   - Document
#   - Give type information
#   - Serialization routines



# ╔═══════╗
# ║ Basis ║
# ╚═══════╝

abstract type AHBasis end



"""


ACE basis for modelling symmetry invariant interactions.


# Fields
- `basis::SymmetricBasis`:
- `id::Tuple`:
- `coefficients::Vector`:
- `mean::Matrix`:

"""
struct Basis{T₁<:SymmetricBasis, T₂, T₃, T₄} <: AHBasis
    basis::T₁
    id::T₂
    coefficients::T₃
    mean::T₄

    function Basis(basis, id)
        t = ACE.valtype(basis)
        F = real(t.parameters[5])
        Basis(basis, id, zeros(F, length(basis)), zeros(F, size(zero(t))))
    end

    function Basis(basis::T₁, id::T₂, coefficients::T₃, mean::T₄) where {T₁, T₂, T₃, T₄}
        new{T₁, T₂, T₃, T₄}(basis, id, coefficients, mean)
    end

end

"""

ACE basis for modelling symmetry variant interactions.


- `basis::SymmetricBasis`:
- `basis_i::SymmetricBasis`:
- `id::Tuple`:
- `coefficients::Vector`:
- `coefficients_i::Vector`:
- `mean::Matrix`:
- `mean_i::Matrix`:

"""
struct AnisoBasis{T₁<:SymmetricBasis, T₂<:SymmetricBasis, T₃, T₄, T₅, T₆, T₇} <: AHBasis
    basis::T₁
    basis_i::T₂
    id::T₃
    coefficients::T₄
    coefficients_i::T₅
    mean::T₆
    mean_i::T₇

    function AnisoBasis(basis, basis_i, id)
        t₁, t₂ = ACE.valtype(basis), ACE.valtype(basis_i)
        F = real(t₁.parameters[5])
        AnisoBasis(
            basis, basis_i,  id, zeros(F, length(basis)), zeros(F, length(basis_i)),
            zeros(F, size(zero(t₁))), zeros(F, size(zero(t₂))))
    end

    function AnisoBasis(basis::T₁, basis_i::T₂, id::T₃, coefficients::T₄, coefficients_i::T₅, mean::T₆, mean_i::T₇) where {T₁, T₂, T₃, T₄, T₅, T₆, T₇}
        new{T₁, T₂, T₃, T₄, T₅, T₆, T₇}(basis, basis_i,  id, coefficients, coefficients_i, mean, mean_i)
    end
end

AHBasis(basis, id) = Basis(basis, id)
AHBasis(basis, basis_i, id) = AnisoBasis(basis, basis_i, id)


# ╭───────┬───────────────────────╮
# │ Basis │ General Functionality │
# ╰───────┴───────────────────────╯ 
"""Boolean indicating whether a `Basis` instance is fitted; i.e. has non-zero coefficients"""
is_fitted(basis::AHBasis) = !all(basis.coefficients .≈ 0.0) || !all(basis.mean .≈ 0.0)


"""Check if two `Basis` instances are equivalent"""
function Base.:(==)(x::T₁, y::T₂) where {T₁<:AHBasis, T₂<:AHBasis}
    
    # Check that the ID's, coefficients and means match up first 
    check = x.id == y.id && size(x.mean) == size(y.mean) && x.mean == y.mean
    
    # If they don't then return false. Otherwise perform a check of the basis object
    # itself. A try/catch block must be used when comparing the bases as this can
    # result in a DimensionMismatch.
    if !check
        return check
    else
        try
            return x.basis == y.basis
        catch y
            if isa(y, DimensionMismatch)
                return false
            else
                rethrow(y)
            end

        end
    end
end


"""Expected shape of the sub-block associated with the `Basis`; 3×3 for a pp basis etc."""
Base.size(basis::AHBasis) = (ACE.valtype(basis.basis).parameters[3:4]...,)

# """Expected type of resulting sub-blocks."""
# Base.valtype(::Basis{T}) where T = T

"""Expected type of resulting sub-blocks."""
function Base.valtype(::AHBasis)
    throw("AHBasis structure type has been changed this function must be updated.")
end


"""Azimuthal quantum numbers associated with the `Basis`."""
azimuthals(basis::AHBasis) = (ACE.valtype(basis.basis).parameters[1:2]...,)

"""Returns a boolean indicating if the basis instance represents an on-site interaction."""
Parameters.ison(x::AHBasis) = length(x.id) ≡ 3


"""
    _filter_bases(basis, type)

Helper function to retrieve specific basis function information out of a `AHBasis` instance.
This is an internal function which is not expected to be used outside of this module. 

Arguments:
- `basis::AHBasis`: basis instance from which function is to be extracted.
- `type::DataType`: type of the basis functions to extract; e.g. `CylindricalBondEnvelope`.
"""
function _filter_bases(basis::AHBasis, T)
    functions = filter(i->i isa T, basis.basis.pibasis.basis1p.bases)
    if length(functions) == 0
        error("Could not locate basis function matching the supplied type")
    elseif length(functions) ≥ 2
        @warn "Multiple matching basis functions found, only the first will be returned"
    end
    return functions[1]
end

"""Extract and return the radial component of a `AHBasis` instance."""
radial(basis::AHBasis) = _filter_bases(basis, ACE.Rn1pBasis)

"""Extract and return the angular component of a `AHBasis` instance."""
angular(basis::AHBasis) = _filter_bases(basis, ACE.Ylm1pBasis)

"""Extract and return the categorical component of a `AHBasis` instance."""
categorical(basis::AHBasis) = _filter_bases(basis, ACE.Categorical1pBasis)

"""Extract and return the bond envelope component of a `AHBasis` instance."""
envelope(basis::AHBasis) = _filter_bases(basis, ACE.BondEnvelope)


# ╭───────┬──────────────────╮
# │ Basis │ IO Functionality │
# ╰───────┴──────────────────╯
"""
    write_dict(basis[,hash_basis])

Convert a `Basis` structure instance into a representative dictionary.

# Arguments
- `basis::Basis`: the `Basis` instance to parsed.
- `hash_basis::Bool`: ff `true` then hash values will be stored in place of
  the `SymmetricBasis` objects.
"""
function write_dict(basis::T, hash_basis=false) where T<:Basis
    return Dict(
        "__id__"=>"Basis",
        "basis"=>hash_basis ? string(hash(basis.basis)) : write_dict(basis.basis),
        "id"=>basis.id,
        "coefficients"=>write_dict(basis.coefficients),
        "mean"=>write_dict(basis.mean))

end


"""Instantiate a `Basis` instance from a representative dictionary."""
function ACEbase.read_dict(::Val{:Basis}, dict::Dict)
    return Basis(
        read_dict(dict["basis"]),
        Tuple(dict["id"]),
        read_dict(dict["coefficients"]),
        read_dict(dict["mean"]))
end


function Base.show(io::IO, basis::T) where T<:AHBasis
    print(io, "$(nameof(T))(id: $(basis.id), fitted: $(is_fitted(basis)))")
end


# ╔════════════════════════╗
# ║ ACE Basis Constructors ║
# ╚════════════════════════╝

@doc raw"""

    on_site_ace_basis(ℓ₁, ℓ₂, ν, deg, e_cutₒᵤₜ[, r0])

Initialise a simple on-site `SymmetricBasis` instance with sensible default parameters.

The on-site `SymmetricBasis` entities are produced by applying a `SimpleSparseBasis`
selector to a `Rn1pBasis` instance. The latter of which is initialised via the `Rn_basis`
method, using all the defaults associated therein except `e_cutₒᵤₜ` and `e_cutᵢₙ` which are
provided by this function. This facilitates quick construction of simple on-site `Bases`
instances; if more fine-grain control over over the initialisation process is required
then bases must be instantiated manually. 

# Arguments
- `(ℓ₁,ℓ₂)::Integer`: azimuthal numbers of the basis function.
- `ν::Integer`: maximum correlation order.
- `deg::Integer`: maximum polynomial degree.
- `e_cutₒᵤₜ::AbstractFloat`: only atoms within the specified cutoff radius will contribute
   to the local environment.
- `r0::AbstractFloat`: scaling parameter (typically set to the nearest neighbour distances).

# Returns
- `basis::SymmetricBasis`: ACE basis entity for modelling the specified interaction. 

"""
function on_site_ace_basis(ℓ₁::I, ℓ₂::I, ν::I, deg::I, e_cutₒᵤₜ::F, r0::F=2.5
    ) where {I<:Integer, F<:AbstractFloat}
    # Build i) a matrix indicating the desired sub-block shape, ii) the one
    # particle Rₙ·Yₗᵐ basis describing the environment, & iii) the basis selector.
    # Then instantiate the SymmetricBasis required by the Basis structure.
    return SymmetricBasis(
        SphericalMatrix(ℓ₁, ℓ₂; T=ComplexF64),
        RnYlm_1pbasis(maxdeg=deg, r0=r0, rcut=e_cutₒᵤₜ),
        SimpleSparseBasis(ν, deg))
end



function _off_site_ace_basis_no_sym(ℓ₁::I, ℓ₂::I, ν::I, deg::I, b_cut::F, e_cutₒᵤₜ::F=5.;
    λₙ::F=.5, λₗ::F=.5) where {I<:Integer, F<:AbstractFloat}


    # Bond envelope which controls which atoms are seen by the bond.
    @static if BOND_ORIGIN_AT_MIDPOINT
        env = CylindricalBondEnvelope(b_cut, e_cutₒᵤₜ, e_cutₒᵤₜ, floppy=false, λ=0.0)
    else
        env = CylindricalBondEnvelope(b_cut, e_cutₒᵤₜ, e_cutₒᵤₜ, floppy=false, λ=0.5)
    end
    
    # Categorical1pBasis is applied to the basis to allow atoms which are part of the
    # bond to be treated differently to those that are just part of the environment.
    discriminator = Categorical1pBasis([true, false]; varsym=:bond, idxsym=:bond)

    # The basis upon which the above entities act. Note that the internal cutoff "rin" must
    # be set to 0.0 to allow for atoms a the bond's midpoint to be observed. 
    RnYlm = RnYlm_1pbasis(
        maxdeg=deg, rcut=cutoff_env(env),
        trans=IdTransform(), rin=0.0)
        
    
    # Finally, construct and return the SymmetricBasis entity
    basis = SymmetricBasis(
        SphericalMatrix(ℓ₁, ℓ₂; T=ComplexF64),
        RnYlm * env * discriminator,
        SimpleSparseBasis(ν + 1, deg),
        filterfun=states -> _filter_offsite_be(states, deg, λₙ, λₗ))
    

    return basis
end


function _off_site_ace_basis_sym(ℓ₁::I, ℓ₂::I, ν::I, deg::I, b_cut::F, e_cutₒᵤₜ::F=5.;
    λₙ::F=.5, λₗ::F=.5) where {I<:Integer, F<:AbstractFloat}
 
    basis = _off_site_ace_basis_no_sym(ℓ₁, ℓ₂, ν, deg, b_cut, e_cutₒᵤₜ; λₙ=λₙ, λₗ=λₗ)

    if ℓ₁ == ℓ₂
        Uᵢ = let A = get_spec(basis.pibasis)
            U = adjoint.(basis.A2Bmap) * (_perm(A) * _dpar(A))
            (basis.A2Bmap + U) .* 0.5
        end

        # Purge system of linear dependence
        svdC = svd(_build_G(Uᵢ))
        rk = rank(Diagonal(svdC.S), rtol = 1e-7)          
        Uⱼ = sparse(Diagonal(sqrt.(svdC.S[1:rk])) * svdC.U[:, 1:rk]')
        U_new = Uⱼ * Uᵢ
 
        # construct symmetric offsite basis
        basis = SymmetricBasis(basis.pibasis, U_new, basis.symgrp, basis.real)

    elseif ℓ₁ > ℓ₂
        U_new = let A = get_spec(basis.pibasis)
            adjoint.(_off_site_ace_basis_no_sym(ℓ₂, ℓ₁, ν, deg, b_cut, e_cutₒᵤₜ; λₙ=λₙ, λₗ=λₗ).A2Bmap) * _perm(A) * _dpar(A)
        end

        basis = SymmetricBasis(basis.pibasis, U_new, basis.symgrp, basis.real)    
    end


    return basis
end

@doc raw"""

    off_site_ace_basis(ℓ₁, ℓ₂, ν, deg, b_cut[,e_cutₒᵤₜ, λₙ, λₗ])


Initialise a simple off-site `SymmetricBasis` instance with sensible default parameters.

Operates similarly to [`on_site_ace_basis`](@ref) but applies a `CylindricalBondEnvelope` to
the `Rn1pBasis` basis instance. The length and radius of the cylinder are defined as
maths: ``b_{cut}+2e_{cut\_out}`` and maths: ``e_{cut\_out}`` respectively; all other
parameters resolve to their defaults as defined by their constructors. Again, instances
must be manually instantiated if more fine-grained control is desired.

# Arguments
- `(ℓ₁,ℓ₂)::Integer`: azimuthal numbers of the basis function.
- `ν::Integer`: maximum correlation order.
- `deg::Integer`: maximum polynomial degree.
- `b_cut::AbstractFloat`: cutoff distance for bonded interactions.
- `e_cutₒᵤₜ::AbstractFloat`: radius and axial-padding of the cylindrical bond envelope that
   is used to determine which atoms impact to the bond's environment.
- `λₙ::AbstractFloat`: 
- `λₗ::AbstractFloat`:

# Returns
- `basis::SymmetricBasis`: ACE basis entity for modelling the specified interaction. 

"""
function off_site_ace_basis(ℓ₁::I, ℓ₂::I, ν::I, deg::I, b_cut::F, e_cutₒᵤₜ::F=5.;
    λₙ::F=.5, λₗ::F=.5, symfix=true) where {I<:Integer, F<:AbstractFloat}
    # WARNING symfix might cause issues when applied to interactions between different species.
    # It is still not clear how appropriate this non homo-shell interactions.
    @static if SYMMETRY_FIX_ENABLED
        if symfix
            basis = _off_site_ace_basis_sym(ℓ₁, ℓ₂, ν, deg, b_cut, e_cutₒᵤₜ; λₙ=λₙ, λₗ=λₗ)
        else
            basis = _off_site_ace_basis_no_sym(ℓ₁, ℓ₂, ν, deg, b_cut, e_cutₒᵤₜ; λₙ=λₙ, λₗ=λₗ)
        end
    else
        basis = _off_site_ace_basis_no_sym(ℓ₁, ℓ₂, ν, deg, b_cut, e_cutₒᵤₜ; λₙ=λₙ, λₗ=λₗ)
    end

<<<<<<< HEAD
    return basis
=======
    # The basis upon which the above entities act.
    RnYlm = RnYlm_1pbasis(maxdeg=deg, r0=e_cutᵢₙ, rcut=cutoff_env(env), trans=PolyTransform(1, 1/e_cutᵢₙ^2))

>>>>>>> 5071ac33
    
end




"""
    _filter_offsite_be(states, max_degree[, λ_n=0.5, λ_l=0.5])

Cap the the maximum polynomial components.

This filter function should be passed, via the keyword `filterfun`, to `SymmetricBasis`
when instantiating.


# Arguments
- `states:?????`: Unknown, this is supplied by ase when used?
- `max_degree::Integer`: maximum polynomial degree.
- `λ_n::AbstractFloat`: 
- `λ_l::AbstractFloat`: 

# Developers Notes
This function and its doc-string will be rewritten once its function and arguments have
been identified satisfactorily.

# Examples
This is primarily intended to act as a filter function for off site bases like so:   
```
julia> off_site_sym_basis = SymmetricBasis(
        φ, basis, selector,
        filterfun = states -> filter_offsite_be(states, max_degree)
```

# Todo
    - This should be inspected and documented.
    - Refactoring may improve performance.

"""
function _filter_offsite_be(states, max_degree, λ_n=.5, λ_l=.5)
    if length(states) == 0; return false; end 
    deg_n, deg_l = ceil(Int, max_degree * λ_n), ceil(Int, max_degree * λ_l)
    for state in states
        if !state.bond && (state.n>deg_n || state.l>deg_l)
            return false
        end
    end
    return sum(state.bond for state in states) == 1
end


adjoint(A::SphericalMatrix{ℓ₁, ℓ₂, LEN1, LEN2, T, LL}) where {ℓ₁, ℓ₂, LEN1, LEN2, T, LL} = SphericalMatrix(A.val', Val{ℓ₂}(), Val{ℓ₁}())
transpose(A::SphericalMatrix{ℓ₁, ℓ₂, LEN1, LEN2, T, LL}) where {ℓ₁, ℓ₂, LEN1, LEN2, T, LL} = SphericalMatrix(transpose(A.val), Val{ℓ₂}(), Val{ℓ₁}())
/(A::SphericalMatrix{ℓ₁, ℓ₂, LEN1, LEN2, T, LL}, b::Number) where {ℓ₁, ℓ₂, LEN1, LEN2, T, LL} = SphericalMatrix(A.val / b, Val{ℓ₁}(), Val{ℓ₂}())
Base.:(*)(A::SphericalMatrix{ℓ₁, ℓ₂, LEN1, LEN2, T, LL}, b::Number) where {ℓ₁, ℓ₂, LEN1, LEN2, T, LL} = SphericalMatrix(A.val * b, Val{ℓ₁}(), Val{ℓ₂}())


function _dpar(A)
    parity = spzeros(Int, length(A), length(A))
    
    for i=1:length(A)
        for j=1:length(A[i])
            if A[i][j].bond
                parity[i,i] = (-1)^A[i][j].l
                break
            end
        end
    end
 
    return parity
 end

"""
This function that takes an arbitrary named tuple and returns an identical copy with the
value of its "m" field inverted, if present. 
"""
@generated function _invert_m(i)

    filed_names = Meta.parse(
        join(
            [field_name ≠ :m ? "i.$field_name" : "-i.$field_name"
            for field_name in fieldnames(i)],
            ", ")
    )

    return quote
        $i(($(filed_names)))
    end
end

function _perm(A::Vector{Vector{T}}) where T
    # This function could benefit from some optimisation. However it is stable for now.

    # Dictionary mapping groups of A to their column index.
    D = Dict(sort(j)=>i for (i,j) in enumerate(A))

    # Ensure that there is no double mapping going on; as there is not clear way
    # to handel such an occurrence.
    @assert length(D) ≡ length(A) "Double mapping ambiguity present in \"A\""
 
    # Sparse zero matrix to hold the results
    P = spzeros(length(A), length(A))
 
    # Track which systems have been evaluated ahead of their designated loop via
    # symmetric equivalence. This done purely for the sake of speed. 
    done_by_symmetry = zeros(Int, length(A))
    
    for (i, A_group) in enumerate(A)
        # Skip over groups that have already been assigned during evaluation of their
        # symmetric equivalent.
        i in done_by_symmetry && continue

        # Construct the "m" inverted named tuple 
        U = sort([_invert_m(t) for t in A_group])

        # Identify which column the conjugate group `U` is associated.
        idx = D[U]

        # Update done_by_symmetry checklist to prevent evaluating the symmetrically
        # equivalent group. (if it exists)
        done_by_symmetry[i] = idx
        
        # Compute and assign the cumulative "m" parity term for the current group and
        # its symmetric equivalent (if present.)  
        P[i, idx] = P[idx, i] = (-1)^sum(o->o.m, A_group)

    end

    return P
end

function _build_G(U)
    # This function is highly inefficient and would benefit from a rewrite. It should be
    # possible to make use of sparsity information present in U ahead of time to Identify
    # when, where, and how many non-sparse points there are. 
    n_rows = size(U, 1)
    # A sparse matrix would be more appropriate here given the high degree of sparsity
    # present in `G`. However, this matrix is to be passed into the LinearAlgebra.svd
    # method which is currently not able to operate upon sparse arrays. Hence a dense
    # array is used here. 
    # G = spzeros(valtype(U[1].val), n_rows, n_rows)
    G = zeros(valtype(U[1].val), n_rows, n_rows)
    for row=1:n_rows, col=row:n_rows
        result = sum(coco_dot.(U[row, :], U[col, :]))
        if !iszero(result)
            G[row, col] = G[col, row] = result
        end
    end
    return G
end



"""
At the time of writing there is an oversite present in the SparseArrays module which
prevents it from correctly identifying if an operation is sparsity preserving. That
is to say, in many cases a sparse matrix will be converted into its dense form which
can have profound impacts on performance. This function exists correct this behaviour,
and should be removed once the fixes percolate through to the stable branch.  
"""
function Base.:(==)(x::SphericalMatrix, y::Integer)
    return !(any(real(x.val) .!= y) || any(imag(x.val) .!= y))
end


end<|MERGE_RESOLUTION|>--- conflicted
+++ resolved
@@ -4,14 +4,9 @@
 
 using ACEhamiltonians.Parameters: OnSiteParaSet, OffSiteParaSet
 using ACE: SymmetricBasis, SphericalMatrix, Utils.RnYlm_1pbasis, SimpleSparseBasis,
-<<<<<<< HEAD
            CylindricalBondEnvelope, Categorical1pBasis, cutoff_radialbasis, cutoff_env,
            get_spec, coco_dot
-=======
-           CylindricalBondEnvelope, Categorical1pBasis, cutoff_radialbasis, cutoff_env
-using ACEbase
-import ACEbase: read_dict, write_dict
->>>>>>> 5071ac33
+
 using ACEbase.ObjectPools: VectorPool
 using ACEhamiltonians: BOND_ORIGIN_AT_MIDPOINT, SYMMETRY_FIX_ENABLED
 
@@ -393,14 +388,8 @@
         basis = _off_site_ace_basis_no_sym(ℓ₁, ℓ₂, ν, deg, b_cut, e_cutₒᵤₜ; λₙ=λₙ, λₗ=λₗ)
     end
 
-<<<<<<< HEAD
     return basis
-=======
-    # The basis upon which the above entities act.
-    RnYlm = RnYlm_1pbasis(maxdeg=deg, r0=e_cutᵢₙ, rcut=cutoff_env(env), trans=PolyTransform(1, 1/e_cutᵢₙ^2))
-
->>>>>>> 5071ac33
-    
+
 end
 
 

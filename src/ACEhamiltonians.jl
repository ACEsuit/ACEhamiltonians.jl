--- conflicted
+++ resolved
@@ -3,7 +3,6 @@
 using JuLIP, JSON, HDF5, Reexport
 
 
-<<<<<<< HEAD
 export BasisDef
 
 """
@@ -22,10 +21,9 @@
 
 include("io.jl")
 @reexport using ACEhamiltonians.DatabaseIO
-=======
+
 include("parameters.jl")
 @reexport using ACEhamiltonians.Parameters
->>>>>>> 01ec185d
 
 include("struc_setting.jl")
 @reexport using ACEhamiltonians.Structure

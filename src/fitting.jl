--- conflicted
+++ resolved
@@ -8,11 +8,8 @@
 using ACEhamiltonians.Bases: envelope
 using ACEhamiltonians.DatabaseIO: load_hamiltonian_gamma, load_overlap_gamma
 
-<<<<<<< HEAD
 using ACEhamiltonians: DUEL_BASIS_MODEL
 
-=======
->>>>>>> 5071ac33
 export fit!
 
 # Once the bond inversion issue has been resolved the the redundant models will no longer
@@ -56,73 +53,6 @@
    return real([ C1 * Aval[i].val * C2' for i = 1:length(Aval)])
 end
 
-# function _evaluate_real(Aval)
-#     # This would be far more efficient if it were batch operable.
-#     # The logic used here is rerun continuously which is highly wasteful.
-
-#     n₁, n₂ = size(Aval[1])
-#     ℓ₁, ℓ₂ = Int((n₁ - 1) / 2), Int((n₂ - 1) / 2)
-
-#     # allocate Aval_real
-#     Aval_real = [zeros(ComplexF64, n₁, n₂) for i = 1:length(Aval)]
-#     # reconstruct real A
-#     # TODO: I believe that there must exist a matrix form... But I will keep it for now...
-#     for k=1:length(Aval)
-
-<<<<<<< HEAD
-        # Prefactor "scale" could be applied here as a matrix operation
-    end
-    #return Aval_real
-    if norm(Aval_real - real(Aval_real)) < 1e-12
-        return real(Aval_real)
-    else
-        error("norm = $(norm(Aval_real - real(Aval_real))), please recheck...")
-    end
-end
-=======
-#         A = Aval[k].val
-#         for i=1:n₁, j=1:n₂
-#             # Magnetic quantum numbers
-#             m₁, m₂ = i - ℓ₁ - 1, j - ℓ₂ - 1
-            
-#             val = A[i,j]
-            
-#             if m₁ < 0
-#                 val -= (-1)^(m₁) * A[end-i+1,j]
-#             elseif m₁ > 0
-#                 val += (-1)^(m₁) * A[end-i+1,j]
-#             end
-
-#             if (m₁ > 0 < m₂) || (m₁ < 0 > m₂)
-#                 val += (-1)^(m₁ + m₂) * A[end-i+1, end-j+1]
-#             elseif (m₁ > 0 > m₂) || (m₁ < 0 < m₂)
-#                 val -= (-1)^(m₁ + m₂) * A[end-i+1, end-j+1]
-#             end
-#             if m₂ < 0
-#                 val -= (-1)^(m₂) * A[i, end-j+1]
-#             elseif m₂ > 0
-#                 val += (-1)^(m₂) * A[i, end-j+1]
-#             end
-
-#             # This could be applied as a matrix to the full block
-#             s = ((m₁ >= 0) && (m₂ < 0)) ? -1 : 1 # Account for sign flip until mess is sorted
-#             plane = (m₁ >= 0) ⊻ (m₂ >= 0) ? im : 1
-#             scale = m₁ == 0 ? (m₂ == 0 ? 1 : 1/√2) : (m₂ == 0 ? 1/√2 : 1/2)
-
-#             Aval_real[k][i,j] = scale * plane * (s * (val))
-#         end
-
-#         # Prefactor "scale" could be applied here as a matrix operation
-#     end
-#     #return Aval_real
-#     if norm(Aval_real - real(Aval_real))<1e-12
-#         return real(Aval_real)
-#     else
-#         error("norm = $(norm(Aval_real - real(Aval_real))), please recheck...")
-#     end
-# end
->>>>>>> 5071ac33
-
 """
 """
 function _assemble_ls(basis::SymmetricBasis, data::T, nonzero_mean::Bool=false) where T<:AbstractFittingDataSet
@@ -151,7 +81,6 @@
     Y .-= Ref(x̄)
     return A, Y, x̄
 
-
 end
 
 
@@ -168,18 +97,11 @@
 - `basis`: basis that is to be fitted.
 - `data`: data that the basis is to be fitted to.
 - `nonzero_mean::Bool`: setting this flag to true enables a non-zero mean to be
-<<<<<<< HEAD
    used.
 - `λ::AbstractFloat`: regularisation term to be used (default=1E-7).
 - `solver::String`: solver to be used (default="LSQR")
 """
 function fit!(basis::T₁, data::T₂; nonzero_mean::Bool=false, λ=1E-7, solver="LSQR") where {T₁<:AHBasis, T₂<:AbstractFittingDataSet}
-=======
-    used.
-"""
-function fit!(basis::T₁, data::T₂; nonzero_mean::Bool=false) where {T₁<:Basis, T₂<:AbstractFittingDataSet}
-    # Lambda term should not be hardcoded to 1e-7!
->>>>>>> 5071ac33
 
     # Get the basis function's scaling factor
     Γ = Diagonal(scaling(basis.basis, 2))
@@ -191,7 +113,7 @@
     basis.mean .= x̄
 
     # Solve the least squares problem and get the coefficients
-<<<<<<< HEAD
+
     basis.coefficients .= collect(solve_ls(Φ, Y, λ, Γ, solver))
 
     @static if DUEL_BASIS_MODEL
@@ -201,26 +123,12 @@
             basis.mean_i .= x̄
             basis.coefficients_i .= collect(solve_ls(Φ, Y, λ, Γ, solver))
         end
-=======
-    basis.coefficients .= collect(solve_ls(Φ, Y, 1e-7, Γ, "LSQR"))
-
-    # >>>>>>>>>>REMOVE UPON BASIS SYMMETRY ISSUE RESOLUTON>>>>>>>>>>
-    if T₁<:AnisoBasis
-        Γ = Diagonal(scaling(basis.basis_i, 2))
-        Φ, Y, x̄ = _assemble_ls(basis.basis_i, data', nonzero_mean)
-        basis.mean_i .= x̄
-        basis.coefficients_i .= collect(solve_ls(Φ, Y, 1e-7, Γ, "LSQR"))
->>>>>>> 5071ac33
     end
 
     nothing
 end
 
 
-<<<<<<< HEAD
-
-=======
->>>>>>> 5071ac33
 # Convenience function for appending data to a dictionary
 function _append_data!(dict, key, value)
     if haskey(dict, key)
@@ -240,16 +148,10 @@
 - `model::Model`: Model to be fitted.
 - `systems::Vector{Group}`: HDF5 groups storing data with which the model should
     be fitted.
-<<<<<<< HEAD
-=======
-- `target::Symbol`: a symbol indicating which matrix should be fitted. This may be either
-    `H` or `S`.
->>>>>>> 5071ac33
 - `tolerance::AbstractFloat`: only sub-blocks where at least one value is greater than
     or equal to `tolerance` will be fitted. This argument permits spars blocks to be
     ignored.
 - `filter_bonds::Bool`: Ignores interactions beyond the specified cutoff.
-<<<<<<< HEAD
 - `recentre::Bool`: Enabling this will re-wrap atomic coordinates to be consistent with
     the geometry layout used internally by FHI-aims. This should be used whenever loading
     real-space matrices generated by FHI-aims.
@@ -266,18 +168,6 @@
     # Todo:
     #   - Modify so that redundant data is not extracted; i.e. both A[0,0,0] -> A[1,0,0] and
     #     A[0,0,0] -> A[-1,0,0]
-=======
-- `recenter::Bool`: Enabling this will re-wrap atomic coordinates to be consistent with
-    the geometry layout used internally by FHI-aims. This should be used whenever loading
-    real-space matrices generated by FHI-aims.
-
-"""
-function fit!(
-    model::Model, systems::Vector{Group}, target::Symbol;
-    tolerance::F=0.0, filter_bonds::Bool=true, recenter::Bool=false) where F<:AbstractFloat
-    
-    # Todo:
->>>>>>> 5071ac33
     #   - Check that the relevant data exists before trying to extract it; i.e. don't bother
     #     trying to gather carbon on-site data from an H2 system.
     #   - Currently the basis set definition is loaded from the first system under the
@@ -285,10 +175,7 @@
     #     if different species are present in each system.
     #   - The approach currently taken limits io overhead by reducing redundant operations.
     #     However, this will likely use considerably more memory.
-<<<<<<< HEAD
     #   - Don't fit on-site bases for overlap matrix models.
-=======
->>>>>>> 5071ac33
 
     # Section 1: Gather the data
 
@@ -306,11 +193,7 @@
     for system in systems
 
         # Load the required data from the database entry
-<<<<<<< HEAD
         matrix, atoms = get_matrix(system), load_atoms(system; recentre=recentre)
-=======
-        matrix = get_matrix(system), load_atoms(system; recentre=recentre)
->>>>>>> 5071ac33
         images = ndims(matrix) == 2 ? nothing : load_cell_translations(system)
         
         # Loop over the on site bases and collect the appropriate data
@@ -331,27 +214,14 @@
     end
 
     # Fit the on/off-site models
-<<<<<<< HEAD
     fit!(model, fitting_data; refit=refit)
     
-
-
-end
+end
+
 
 """
     fit!(model, fitting_data[; refit])
-=======
-    for (basis, data_set) in fitting_data
-        if length(data_set) ≡ 0
-            @warn "Cannot fit $(basis.id): no matching data-points found (filters may be too aggressive)"
-            continue
-        elseif is_fitted(basis)
-            @warn "Skipping $(basis.id): basis already fitted"
-        else
-            fit!(basis, data_set)
-        end
-        
->>>>>>> 5071ac33
+
 
 Fit the specified model using the provided data.
 
